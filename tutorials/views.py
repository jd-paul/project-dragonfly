from django.conf import settings
from django.contrib import messages
from django.contrib.auth import login, logout
from django.contrib.auth.decorators import login_required, user_passes_test
from django.contrib.auth.mixins import LoginRequiredMixin
from django.core.exceptions import ImproperlyConfigured
from django.shortcuts import redirect, render, get_object_or_404
from django.views import View
from django.views.generic.edit import FormView, UpdateView
from django.urls import reverse
from django.utils.decorators import method_decorator
from tutorials.forms import LogInForm, PasswordForm, UserForm, SignUpForm, TutorSignUpForm, StudentRequestForm
from tutorials.helpers import login_prohibited
from datetime import timedelta, timezone
from tutorials.models import User
from tutorials.models import UserType, Skill, SkillLevel, StudentRequest, Invoice, PendingTutor, TutorSkill
from django.core.exceptions import PermissionDenied
<<<<<<< HEAD
from django.core.paginator import Paginator

from .models import User
from .models import UserType
from .models import StudentRequest
=======
>>>>>>> 58c69cb3
from django.core.paginator import Paginator, EmptyPage, PageNotAnInteger
from django.http import HttpResponse

@login_required
def dashboard(request):
    """Display the current user's dashboard."""
    user = request.user
    template_name = 'dashboard.html'
    return render(request, template_name, {'user': user})

@login_prohibited
def home(request):
    """Display the application's start/home screen."""
    return render(request, 'home.html')

class LoginProhibitedMixin:
    """Mixin that redirects when a user is logged in."""

    redirect_when_logged_in_url = None

    def dispatch(self, *args, **kwargs):
        """Redirect when logged in, or dispatch as normal otherwise."""
        if self.request.user.is_authenticated:
            return self.handle_already_logged_in(*args, **kwargs)
        return super().dispatch(*args, **kwargs)

    def handle_already_logged_in(self, *args, **kwargs):
        url = self.get_redirect_when_logged_in_url()
        return redirect(url)

    def get_redirect_when_logged_in_url(self):
        """Returns the url to redirect to when not logged in."""
        if self.redirect_when_logged_in_url is None:
            raise ImproperlyConfigured(
                "LoginProhibitedMixin requires either a value for "
                "'redirect_when_logged_in_url', or an implementation for "
                "'get_redirect_when_logged_in_url()'."
            )
        else:
            return self.redirect_when_logged_in_url



class LogInView(LoginProhibitedMixin, View):
    """Display login screen and handle user login."""

    http_method_names = ['get', 'post']
    redirect_when_logged_in_url = settings.REDIRECT_URL_WHEN_LOGGED_IN

    def get(self, request):
        """Display log in template."""

        self.next = request.GET.get('next') or ''
        return self.render()

    def post(self, request):
        """Handle log in attempt."""

        form = LogInForm(request.POST)
        self.next = request.POST.get('next') or settings.REDIRECT_URL_WHEN_LOGGED_IN
        user = form.get_user()
        if user is not None:
            login(request, user)
            return redirect(self.next)
        messages.add_message(request, messages.ERROR, "The credentials provided were invalid!")
        return self.render()

    def render(self):
        """Render log in template with blank log in form."""

        form = LogInForm()
        return render(self.request, 'log_in.html', {'form': form, 'next': self.next})


def log_out(request):
    """Log out the current user"""

    logout(request)
    return redirect('home')


class PasswordView(LoginRequiredMixin, FormView):
    """Display password change screen and handle password change requests."""

    template_name = 'password.html'
    form_class = PasswordForm

    def get_form_kwargs(self, **kwargs):
        """Pass the current user to the password change form."""

        kwargs = super().get_form_kwargs(**kwargs)
        kwargs.update({'user': self.request.user})
        return kwargs

    def form_valid(self, form):
        """Handle valid form by saving the new password."""

        form.save()
        login(self.request, self.request.user)
        return super().form_valid(form)

    def get_success_url(self):
        """Redirect the user after successful password change."""

        messages.add_message(self.request, messages.SUCCESS, "Password updated!")
        return reverse('dashboard')


class ProfileUpdateView(LoginRequiredMixin, UpdateView):
    """Display user profile editing screen, and handle profile modifications."""

    model = UserForm
    template_name = "profile.html"
    form_class = UserForm

    def get_object(self):
        """Return the object (user) to be updated."""
        user = self.request.user
        return user

    def get_success_url(self):
        """Return redirect URL after successful update."""
        messages.add_message(self.request, messages.SUCCESS, "Profile updated!")
        return reverse(settings.REDIRECT_URL_WHEN_LOGGED_IN)

class SignUpView(LoginProhibitedMixin, FormView):
    """Display the sign up screen and handle sign ups."""

    form_class = SignUpForm
    template_name = "sign_up.html"
    redirect_when_logged_in_url = settings.REDIRECT_URL_WHEN_LOGGED_IN

    def form_valid(self, form):
        self.object = form.save()
        login(self.request, self.object)
        return super().form_valid(form)

    def get_success_url(self):
        return reverse(settings.REDIRECT_URL_WHEN_LOGGED_IN)


# Helper functions
def is_admin(user):
    if user.user_type == UserType.ADMIN:
        return True
    raise PermissionDenied

<<<<<<< HEAD
"""
Admin View Functions
"""
=======
def is_student(user):
    if user.user_type == UserType.STUDENT:
        return True
    raise PermissionDenied

# Admin View
@login_required
@user_passes_test(is_admin)
def ManageApplications(request):
    print(f"User: {request.user}, User type: {request.user.user_type}")
    return render(request, 'admin/manage_applications.html')

>>>>>>> 58c69cb3
@method_decorator(login_required, name='dispatch')
@method_decorator(user_passes_test(is_admin), name='dispatch')
class ManageTutors(View):
    """Display a list of pending tutor sign-up requests for admin approval."""
    template_name = 'admin/manage_tutors.html'
    paginate_by = 15

    def get_queryset(self):
        """Filter for tutors."""
        return PendingTutor.objects.filter(is_approved=False)

    def get(self, request, *args, **kwargs):
        """Display the list of tutors with pagination."""
        tutors_by_type = self.get_queryset()
        paginator = Paginator(tutors_by_type, self.paginate_by)
        page = request.GET.get('page', 1)

        try:
            tutors = paginator.page(page)
        except PageNotAnInteger:
            tutors = paginator.page(1)
        except EmptyPage:
            tutors = paginator.page(paginator.num_pages)

        tutor_count = tutors_by_type.count()

        context = {
            'tutors': tutors,
            'is_paginated': paginator.num_pages > 1,
            'tutor_count': tutor_count  # Pass the count to the template
        }
        return render(request, self.template_name, context)

    def post(self, request):
        """Handle approval or rejection of tutor sign-ups."""
        tutor_id = request.POST.get('tutor_id')
        action = request.POST.get('action')
        pending_tutor = get_object_or_404(PendingTutor, id=tutor_id)

        if action == 'approve':
            # Move data from PendingTutor to actual models
            user = pending_tutor.user
            user.is_active = True
            user.save()

            for skill in pending_tutor.skills.all():
                TutorSkill.objects.create(tutor=user, skill=skill, price_per_hour=pending_tutor.price_per_hour)

            pending_tutor.is_approved = True
            pending_tutor.save()
            messages.success(request, f"Tutor {user.get_full_name()} approved.")

        elif action == 'reject':
            # Reject the tutor by deleting the pending application
            pending_tutor.delete()
            messages.success(request, "Tutor request rejected.")

        return redirect('manage_tutors')

@method_decorator(login_required, name='dispatch')
@method_decorator(user_passes_test(is_admin), name='dispatch')
class ManageStudents(View):
    """Display a list of pending student sign-up requests for admin approval."""
    template_name = 'admin/manage_students.html'
    paginate_by = 15

    def get_queryset(self):
        """Retrieve the list of students."""
        return User.objects.filter(user_type=UserType.STUDENT)

    def get(self, request, *args, **kwargs):
        """Display the list of students with pagination."""
        students_by_type = self.get_queryset()
        paginator = Paginator(students_by_type, self.paginate_by)
        page = request.GET.get('page', 1)

        try:
            students = paginator.page(page)
        except PageNotAnInteger:
            students = paginator.page(1)
        except EmptyPage:
            students = paginator.page(paginator.num_pages)

        context = {
            'students': students,
            'is_paginated': paginator.num_pages > 1,
            'student_count': students_by_type.count()  # Pass the count to the template
        }
        return render(request, self.template_name, context)

    def post(self, request, *args, **kwargs):
        """Handle approval or rejection of student sign-ups."""
        student_id = request.POST.get('student_id')
        action = request.POST.get('action')

        if not student_id or not action:
            messages.error(request, "Invalid action or student ID.")
            return redirect('manage_students')

        student = get_object_or_404(User, id=student_id, user_type=UserType.STUDENT)

        if action == 'approve':
            student.is_active = True
            student.save()
            messages.success(request, f"Student {student.get_full_name()} approved.")
        elif action == 'reject':
            student.delete()
            messages.success(request, "Student request rejected.")
        else:
            messages.error(request, "Invalid action provided.")

        return redirect('manage_students')

@method_decorator(login_required, name='dispatch')
@method_decorator(user_passes_test(is_admin), name='dispatch')
class ManageApplications(View):
    """Display and manage pending student requests for admin approval."""
    template_name = 'admin/manage_applications.html'
    paginate_by = 15

    def get_queryset(self):
        """Retrieve the list of student requests."""
        return StudentRequest.objects.select_related('student', 'skill').order_by('-created_at')

    def get(self, request, *args, **kwargs):
        """Display the list of student requests with pagination."""
        requests = self.get_queryset()
        paginator = Paginator(requests, self.paginate_by)
        page = request.GET.get('page', 1)

        try:
            student_requests = paginator.page(page)
        except PageNotAnInteger:
            student_requests = paginator.page(1)
        except EmptyPage:
            student_requests = paginator.page(paginator.num_pages)

        context = {
            'student_requests': student_requests,
            'is_paginated': paginator.num_pages > 1,
            'request_count': requests.count()  # Total count of student requests
        }
        return render(request, self.template_name, context)

    def post(self, request, *args, **kwargs):
        """Handle approval or rejection of student requests."""
        request_id = request.POST.get('request_id')
        action = request.POST.get('action')

        if not request_id or not action:
            messages.error(request, "Invalid action or request ID.")
            return redirect('manage_applications')

        student_request = get_object_or_404(StudentRequest, id=request_id)

        if action == 'approve':
            # Handle approval logic (customize as needed)
            student_request.student.is_active = True
            student_request.student.save()
            messages.success(request, f"Request for {student_request.student.get_full_name()} approved.")
        elif action == 'reject':
            # Handle rejection logic
            student_request.delete()
            messages.success(request, "Student request rejected.")
        else:
            messages.error(request, "Invalid action provided.")

        return redirect('manage_applications')

"""
Student View Functions
"""

@method_decorator(login_required, name='dispatch')
@method_decorator(user_passes_test(is_student), name='dispatch')
class SkillListView(View):
    """Display a list of offered skills to student."""

    template_name = 'student/offered_skill_list.html'
    paginate_by = 10

    def get(self, request):
        query = request.GET.get('q', '')
        level = request.GET.get('level', '')
        skills = Skill.objects.all()

        if query:
            skills = skills.filter(language__icontains=query)
        if level:
            skills = skills.filter(level=level)

        paginator = Paginator(skills, self.paginate_by)
        page = request.GET.get('page', 1)

        try:
            skills_page = paginator.page(page)
        except PageNotAnInteger:
            skills_page = paginator.page(1)
        except EmptyPage:
            skills_page = paginator.page(paginator.num_pages)

        context = {
            'skills': skills_page,
            'query': query,
            'current_level': level,
            'levels': SkillLevel.choices,
            'is_paginated': paginator.num_pages > 1,
        }
        return render(request, self.template_name, context)

@method_decorator(login_required, name='dispatch')
@method_decorator(user_passes_test(is_student), name='dispatch')
class RequestLesson(View):
    """Handle student's course request."""

    template_name = 'student/student_request_form.html'

    def get(self, request, skill_id):
        skill = get_object_or_404(Skill, id=skill_id)
        form = StudentRequestForm()
        return render(request, self.template_name, {'form': form, 'skill': skill})

    def post(self, request, skill_id):
        skill = get_object_or_404(Skill, id=skill_id)
        form = StudentRequestForm(request.POST)
        if form.is_valid():
            # Check if student has already requested the same course
            if StudentRequest.objects.filter(student=request.user, skill=skill).exists():
                messages.error(request, 'You have already requested this course.')
                return redirect('your_requests')
            
            student_request = form.save(commit=False)
            student_request.student = request.user
            student_request.skill = skill
            student_request.save()
            return redirect('your_requests') 

        context = { 'skill': skill, 'form': form, }
        return render(request, self.template_name, context)

@method_decorator(login_required, name='dispatch')
@method_decorator(user_passes_test(is_student), name='dispatch')
class YourRequestsView(View):
    template_name = 'student/your_requests.html'

    def get(self, request):
        
        student_requests = StudentRequest.objects.filter(student=request.user)
        for student_request in student_requests:
            student_request.is_accepted = student_request.enrollments.exists()
        context = {
            'student_requests': student_requests
        }
        return render(request, self.template_name, context)

@method_decorator(login_required, name='dispatch')
@method_decorator(user_passes_test(is_student), name='dispatch')
class DeleteYourRequestView(View):
    def post(self, request, student_request_id):
        student_request = get_object_or_404(StudentRequest, id=student_request_id, student=request.user)
        if not student_request.enrollments.exists():
            student_request.delete()
            messages.success(request, 'Your request has been deleted.')
        else:
            messages.error(request, 'You cannot delete this request as it has been accepted already.')
        return redirect('your_requests')



class TutorSignUpView(LoginProhibitedMixin, FormView):
    """Display the tutor sign up screen and handle sign ups."""
    
    form_class = TutorSignUpForm
    template_name = "tutor_sign_up.html"
    redirect_when_logged_in_url = settings.REDIRECT_URL_WHEN_LOGGED_IN

    def form_valid(self, form):
        # Save the user and set their type as TUTOR
        user = form.save()
        user.user_type = UserType.TUTOR
        user.save()
        
        # Save the tutor's skill and hourly price in PendingTutor
        skill = form.cleaned_data['skill']  # assuming 'skill' is a field in the form
        price_per_hour = form.cleaned_data['price_per_hour']  # assuming 'price_per_hour' is a field in the form
        PendingTutor.objects.create(user=user, skill=skill, price_per_hour=price_per_hour)
        
        login(self.request, user)
        return super().form_valid(form)

    def get_success_url(self):
        return reverse('tutor_dashboard')  # Redirect to tutor dashboard after successful signup<|MERGE_RESOLUTION|>--- conflicted
+++ resolved
@@ -3,28 +3,16 @@
 from django.contrib.auth import login, logout
 from django.contrib.auth.decorators import login_required, user_passes_test
 from django.contrib.auth.mixins import LoginRequiredMixin
-from django.core.exceptions import ImproperlyConfigured
+from django.core.exceptions import ImproperlyConfigured, PermissionDenied
 from django.shortcuts import redirect, render, get_object_or_404
 from django.views import View
 from django.views.generic.edit import FormView, UpdateView
 from django.urls import reverse
 from django.utils.decorators import method_decorator
+from django.core.paginator import Paginator, EmptyPage, PageNotAnInteger
 from tutorials.forms import LogInForm, PasswordForm, UserForm, SignUpForm, TutorSignUpForm, StudentRequestForm
 from tutorials.helpers import login_prohibited
-from datetime import timedelta, timezone
-from tutorials.models import User
-from tutorials.models import UserType, Skill, SkillLevel, StudentRequest, Invoice, PendingTutor, TutorSkill
-from django.core.exceptions import PermissionDenied
-<<<<<<< HEAD
-from django.core.paginator import Paginator
-
-from .models import User
-from .models import UserType
-from .models import StudentRequest
-=======
->>>>>>> 58c69cb3
-from django.core.paginator import Paginator, EmptyPage, PageNotAnInteger
-from django.http import HttpResponse
+from tutorials.models import User, UserType, Skill, SkillLevel, StudentRequest, PendingTutor, TutorSkill
 
 @login_required
 def dashboard(request):
@@ -170,24 +158,21 @@
         return True
     raise PermissionDenied
 
-<<<<<<< HEAD
-"""
-Admin View Functions
-"""
-=======
 def is_student(user):
     if user.user_type == UserType.STUDENT:
         return True
     raise PermissionDenied
 
-# Admin View
+"""
+Admin View Functions
+"""
+
 @login_required
 @user_passes_test(is_admin)
 def ManageApplications(request):
     print(f"User: {request.user}, User type: {request.user.user_type}")
     return render(request, 'admin/manage_applications.html')
 
->>>>>>> 58c69cb3
 @method_decorator(login_required, name='dispatch')
 @method_decorator(user_passes_test(is_admin), name='dispatch')
 class ManageTutors(View):
