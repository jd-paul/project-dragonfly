from django.conf import settings
from django.contrib import messages
from django.contrib.auth import login, logout
from django.contrib.auth.decorators import login_required, user_passes_test
from django.contrib.auth.mixins import LoginRequiredMixin
from django.core.exceptions import ImproperlyConfigured, PermissionDenied
from django.shortcuts import redirect, render, get_object_or_404
from django.views import View
from django.views.generic.edit import FormView, UpdateView
from django.urls import reverse
from django.utils.decorators import method_decorator
from django.utils import timezone
from django.core.paginator import Paginator, EmptyPage, PageNotAnInteger
from tutorials.forms import LogInForm, PasswordForm, UserForm, SignUpForm, TutorSignUpForm, StudentRequestForm, TicketForm
from tutorials.helpers import login_prohibited
from tutorials.models import User, UserType, Skill, SkillLevel, StudentRequest, PendingTutor, TutorSkill, Enrollment, Ticket, TicketStatus
from django.db.models import Q
from django.db.models import Case, When, Value, IntegerField
from django.db.models import Prefetch

@login_required
def dashboard(request):
    """Display the current user's dashboard."""
    user = request.user
    template_name = 'dashboard.html'
    return render(request, template_name, {'user': user})

@login_prohibited
def home(request):
    """Display the application's start/home screen."""
    return render(request, 'home.html')

def manage_tickets(request):
    # Handle approve/reject actions
    if request.method == 'POST':
        ticket_id = request.POST.get('ticket_id')
        action = request.POST.get('action')
        ticket = Ticket.objects.get(id=ticket_id)
        
        if action == 'approve':
            ticket.status = TicketStatus.APPROVED  # Change status to approved
            ticket.save()
        elif action == 'reject':
            ticket.status = TicketStatus.REJECT  # Change status to rejected
            ticket.save()

        # Redirect to prevent re-submission of the form
        return redirect('manage_tickets')

    # Fetch tickets with 'Pending' status (new tickets)
    new_tickets = Ticket.objects.filter(status=TicketStatus.PENDING)
    
    # Fetch tickets with 'Approved' or 'Rejected' status (resolved tickets)
    resolved_tickets = Ticket.objects.filter(status__in=[TicketStatus.APPROVED, TicketStatus.REJECT])
    
    # Pass both new and resolved tickets to the template
    return render(request, 'admin/manage_tickets.html', {
        'new_tickets': new_tickets,
        'resolved_tickets': resolved_tickets,
    })

def submit_ticket(request):
    """Handle ticket submission."""
    if request.method == 'POST':
        form = TicketForm(request.POST)
        if form.is_valid():
            ticket = form.save(user=request.user, commit=False)
            # Save the ticket with status 'Pending'
            ticket.status = TicketStatus.PENDING
            # ticket = form.save(user=request.user)  # Pass user to save method
            ticket.save()

            messages.success(request, "Your ticket has been submitted successfully.")
            return redirect('home')  # Redirect to a success page or home page
        else:
            messages.error(request, "There was an error with your ticket submission. Please try again.")
    else:
        form = TicketForm()

    return render(request, 'submit_ticket.html', {'form': form})

def my_tickets(request):
    """Display tickets submitted by the logged-in user."""
    tickets = Ticket.objects.filter(user=request.user)
    return render(request, 'my_tickets.html', {'tickets': tickets})

class LoginProhibitedMixin:
    """Mixin that redirects when a user is logged in."""

    redirect_when_logged_in_url = None

    def dispatch(self, *args, **kwargs):
        """Redirect when logged in, or dispatch as normal otherwise."""
        if self.request.user.is_authenticated:
            return self.handle_already_logged_in(*args, **kwargs)
        return super().dispatch(*args, **kwargs)

    def handle_already_logged_in(self, *args, **kwargs):
        url = self.get_redirect_when_logged_in_url()
        return redirect(url)

    def get_redirect_when_logged_in_url(self):
        """Returns the url to redirect to when not logged in."""
        if self.redirect_when_logged_in_url is None:
            raise ImproperlyConfigured(
                "LoginProhibitedMixin requires either a value for "
                "'redirect_when_logged_in_url', or an implementation for "
                "'get_redirect_when_logged_in_url()'."
            )
        else:
            return self.redirect_when_logged_in_url



class LogInView(LoginProhibitedMixin, View):
    """Display login screen and handle user login."""

    http_method_names = ['get', 'post']
    redirect_when_logged_in_url = settings.REDIRECT_URL_WHEN_LOGGED_IN

    def get(self, request):
        """Display log in template."""

        self.next = request.GET.get('next') or ''
        return self.render()

    def post(self, request):
        """Handle log in attempt."""

        form = LogInForm(request.POST)
        self.next = request.POST.get('next') or settings.REDIRECT_URL_WHEN_LOGGED_IN
        user = form.get_user()
        if user is not None:
            login(request, user)
            return redirect(self.next)
        messages.add_message(request, messages.ERROR, "The credentials provided were invalid!")
        return self.render()

    def render(self):
        """Render log in template with blank log in form."""

        form = LogInForm()
        return render(self.request, 'log_in.html', {'form': form, 'next': self.next})


def log_out(request):
    """Log out the current user"""

    logout(request)
    return redirect('home')


class PasswordView(LoginRequiredMixin, FormView):
    """Display password change screen and handle password change requests."""

    template_name = 'password.html'
    form_class = PasswordForm

    def get_form_kwargs(self, **kwargs):
        """Pass the current user to the password change form."""

        kwargs = super().get_form_kwargs(**kwargs)
        kwargs.update({'user': self.request.user})
        return kwargs

    def form_valid(self, form):
        """Handle valid form by saving the new password."""

        form.save()
        login(self.request, self.request.user)
        return super().form_valid(form)

    def get_success_url(self):
        """Redirect the user after successful password change."""

        messages.add_message(self.request, messages.SUCCESS, "Password updated!")
        return reverse('dashboard')


class ProfileUpdateView(LoginRequiredMixin, UpdateView):
    """Display user profile editing screen, and handle profile modifications."""

    model = UserForm
    template_name = "profile.html"
    form_class = UserForm

    def get_object(self):
        """Return the object (user) to be updated."""
        user = self.request.user
        return user

    def get_success_url(self):
        """Return redirect URL after successful update."""
        messages.add_message(self.request, messages.SUCCESS, "Profile updated!")
        return reverse(settings.REDIRECT_URL_WHEN_LOGGED_IN)

class SignUpView(LoginProhibitedMixin, FormView):
    """Display the sign up screen and handle sign ups."""

    form_class = SignUpForm
    template_name = "sign_up.html"
    redirect_when_logged_in_url = settings.REDIRECT_URL_WHEN_LOGGED_IN

    def form_valid(self, form):
        self.object = form.save()
        login(self.request, self.object)
        return super().form_valid(form)

    def get_success_url(self):
        return reverse(settings.REDIRECT_URL_WHEN_LOGGED_IN)


# Helper functions
def is_admin(user):
    if user.user_type == UserType.ADMIN:
        return True
    raise PermissionDenied

def is_student(user):
    if user.user_type == UserType.STUDENT:
        return True
    raise PermissionDenied

class PaginatorMixin:
   """A Mixin for adding pagination."""
   paginate_by = 10


   def paginator_queryset(self, request, queryset):
       """Paginate the queryset."""
       page = request.GET.get('page', 1)
       paginator = Paginator(queryset, self.paginate_by)
       try:
           items = paginator.page(page)
       except PageNotAnInteger:
           items = paginator.page(1)
       except EmptyPage:
           items = paginator.page(paginator.num_pages)
       return items


   def get_paginated_context(self, items, object_name):
       """Prepare the context data for the template with pagination details."""
       return {
           'is_paginated': items.has_other_pages(),
           object_name: items
       }


"""
Admin View Functions
"""

# Admin View


@method_decorator(login_required, name='dispatch')
@method_decorator(user_passes_test(is_admin), name='dispatch')
class ManageTutors(PaginatorMixin, View):
<<<<<<< HEAD
   """Display a list of pending tutor sign-up requests for admin approval."""
   template_name = 'admin/manage_tutors.html'
   
   def get_queryset(self):
=======
    """Display a list of pending tutor sign-up requests for admin approval."""
    template_name = 'admin/manage_tutors.html'


    def get_queryset(self):
>>>>>>> aa2427ed
        """Filter for pending tutors."""
        return PendingTutor.objects.filter(is_approved=False)
   
   def get_current_tutors(self):
        """Retrieve approved tutors."""
        # return User.objects.filter(user_type=UserType.TUTOR, is_active=True)
        """Retrieve all active tutors along with their skills."""
        return User.objects.filter(
            user_type=UserType.TUTOR, 
            is_active=True
        ).prefetch_related(
            Prefetch(
                'skills',  # This matches the related_name on the TutorSkill model
                queryset=TutorSkill.objects.select_related('skill')
            )
        )
   def get(self, request, *args, **kwargs):
        """Display the list of tutors with pagination."""
        # Pending tutors
        pending_tutors = self.get_queryset()
        pending_paginator = Paginator(pending_tutors, self.paginate_by)
        page = request.GET.get('page', 1)

        try:
            tutors = pending_paginator.page(page)
        except PageNotAnInteger:
            tutors = pending_paginator.page(1)
        except EmptyPage:
            tutors = pending_paginator.page(pending_paginator.num_pages)

        pending_count = pending_tutors.count()

        # Approved tutors
        current_tutors = self.get_current_tutors()
        current_tutors_count = current_tutors.count()

        context = {
            'tutors': tutors,
            'is_paginated': pending_paginator.num_pages > 1,
            'tutor_count': pending_count,
            'current_tutors': current_tutors,  # Pass current tutors to the template
            'current_tutors_count': current_tutors_count  # Count of approved tutors
        }
        return render(request, self.template_name, context)


    def post(self, request):
        """Handle approval or rejection of tutor sign-ups."""
        tutor_id = request.POST.get('tutor_id')
        action = request.POST.get('action')

        if not tutor_id or not action:
            messages.error(request, "Invalid request.")
            return redirect('manage_tutors')

        pending_tutor = get_object_or_404(PendingTutor, id=tutor_id)

        if action == 'approve':
            # Move data from PendingTutor to actual models
            user = pending_tutor.user
            user.user_type = UserType.TUTOR  # Ensure the user type is set to TUTOR
            user.is_active = True
            user.save()

            for skill in pending_tutor.skills.all():
                TutorSkill.objects.create(tutor=user, skill=skill, price_per_hour=pending_tutor.price_per_hour)

            pending_tutor.is_approved = True
            pending_tutor.save()

        elif action == 'reject':
            # Reject the tutor by deleting the pending application
            pending_tutor.delete()

        else:
            messages.error(request, "Invalid action. Please try again.")

        return redirect('manage_tutors')
    
@method_decorator(login_required, name='dispatch')
@method_decorator(user_passes_test(is_admin), name='dispatch')
class ManageStudents(PaginatorMixin, View):
   """Display a list of pending student sign-up requests for admin approval."""
   template_name = 'admin/manage_students.html'


   def get_queryset(self):
       """Retrieve the list of students."""
       return User.objects.filter(user_type=UserType.STUDENT)


   def get(self, request, *args, **kwargs):
       """Display the list of students with pagination."""
       students_by_type = self.get_queryset()
       paginated_students = self.paginator_queryset(request, students_by_type)
       context = self.get_paginated_context(paginated_students, 'students')
       context['student_count'] = students_by_type.count()
       return render(request, self.template_name, context)


@method_decorator(login_required, name='dispatch')
@method_decorator(user_passes_test(is_admin), name='dispatch')
class ManageApplications(View):
    """Display and manage pending student requests for admin approval."""
    template_name = 'admin/manage_applications.html'
    paginate_by = 15

    def get_queryset(self, search_query=None, sort_by=None, order='asc'):
            """Retrieve the list of student requests, with optional search filtering."""
            requests = StudentRequest.objects.select_related('student', 'skill')

            if search_query:
                requests = requests.filter(
                    Q(student__first_name__icontains=search_query) |
                    Q(student__last_name__icontains=search_query)
                )

            # Sorting logic based on the selected sort field
            if sort_by == 'student':
                # Sort by student's full name (first_name or last_name)
                if order == 'asc':
                    requests = requests.order_by('student__first_name', 'student__last_name')
                else:
                    requests = requests.order_by('-student__first_name', '-student__last_name')
            elif sort_by == 'duration':
                # Sort by duration (numerically)
                if order == 'asc':
                    requests = requests.order_by('duration')
                else:
                    requests = requests.order_by('-duration')
            elif sort_by == 'created_at':
                # Sort by created_at (date)
                if order == 'asc':
                    requests = requests.order_by('created_at')
                else:
                    requests = requests.order_by('-created_at')
            elif sort_by == 'status':
                if order == 'asc_pending':
                    requests = requests.order_by(
                        Case(
                            When(status='pending', then=Value(1)),
                            When(status='approved', then=Value(2)),
                            When(status='rejected', then=Value(3)),
                            default=Value(4),
                            output_field=IntegerField()
                        )
                    )
                elif order == 'asc_accepted':
                    requests = requests.order_by(
                        Case(
                            When(status='approved', then=Value(1)),
                            When(status='pending', then=Value(2)),
                            When(status='rejected', then=Value(3)),
                            default=Value(4),
                            output_field=IntegerField()
                        )
                    )
                elif order == 'asc_rejected':
                    requests = requests.order_by(
                        Case(
                            When(status='rejected', then=Value(1)),
                            When(status='pending', then=Value(2)),
                            When(status='approved', then=Value(3)),
                            default=Value(4),
                            output_field=IntegerField()
                        )
                    )
                else:
                    requests = requests.order_by(
                        Case(
                            When(status='rejected', then=Value(1)),
                            When(status='approved', then=Value(2)),
                            When(status='pending', then=Value(3)),
                            default=Value(4),
                            output_field=IntegerField()
                        )
                    )

            return requests

    def get(self, request, *args, **kwargs):
        """Display the list of student requests with pagination."""
        search_query = request.GET.get('search', '')
        sort_by = request.GET.get('sort_by', 'created_at')
        order = request.GET.get('order', 'asc')

        requests = self.get_queryset(search_query, sort_by, order)

        # Calculate the total number of pending lessons
        pending_count = requests.filter(status='pending').count()

        paginator = Paginator(requests, self.paginate_by)
        page = request.GET.get('page', 1)

        try:
            student_requests = paginator.page(page)
        except PageNotAnInteger:
            student_requests = paginator.page(1)
        except EmptyPage:
            student_requests = paginator.page(paginator.num_pages)

        # Calculate the total number of lesson requests in the system
        total_lesson_requests = StudentRequest.objects.count()

        # Calculate the total number of approved lessons
        total_approved_lessons = StudentRequest.objects.filter(status='approved').count()

        context = {
            'student_requests': student_requests,
            'is_paginated': paginator.num_pages > 1,
            'request_count': requests.count(),  # Total count of student requests
            'pending_count': pending_count,  # Total count of pending lessons
            'total_lesson_requests': total_lesson_requests,  # Total count of lesson requests in the system
            'total_approved_lessons': total_approved_lessons,  # Total count of approved lessons
            'order': order,
            'search': search_query,
            'sort_by': sort_by,
        }
        return render(request, self.template_name, context)


@login_required
@user_passes_test(is_admin)
def LessonRequestDetails(request, id):
    """Display the details of a specific lesson request and handle tutor assignment."""
    lesson_request = get_object_or_404(StudentRequest, id=id)

    # Get the search query from the GET parameters
    search_query = request.GET.get('search', '')

    # Fetch tutors
    tutors = User.objects.filter(user_type=UserType.TUTOR)

    # If there is a search query, filter tutors by name (first_name, last_name) or skill (language and level)
    if search_query:
        tutors = tutors.filter(
            Q(first_name__icontains=search_query) |
            Q(last_name__icontains=search_query) |
            Q(skills__skill__language__icontains=search_query) |
            Q(skills__skill__level__icontains=search_query)
        ).distinct()

    # Pre-fetch related TutorSkills to reduce query count
    tutors_with_skills = []
    for tutor in tutors:
        tutor_skills = TutorSkill.objects.filter(tutor=tutor)
        tutors_with_skills.append({
            'tutor': tutor,
            'skills': tutor_skills
        })

    # Handle tutor assignment
    if 'assign_tutor' in request.GET:
        tutor_id = request.GET.get('assign_tutor')
        selected_tutor = get_object_or_404(User, id=tutor_id)

        # Create a new Enrollment based on the approved StudentRequest
        enrollment = Enrollment.objects.create(
            approved_request=lesson_request,
            current_term=lesson_request.first_term,  # Copying term from request
            tutor=selected_tutor,
            week_count=12,  # Default value, adjust as necessary
            start_time=timezone.now(),  # Default start time, can be adjusted
            status='ongoing'
        )
        messages.success(request, f"Tutor {selected_tutor.get_full_name()} has been assigned and enrollment created.")
        return redirect('lesson_request_details', id=lesson_request.id)

    # Get the latest Enrollment associated with this StudentRequest, if any
    latest_enrollment = lesson_request.enrollments.order_by('-created_at').first()

    context = {
        'lesson_request': lesson_request,
        'tutors_with_skills': tutors_with_skills,
        'latest_enrollment': latest_enrollment,  # Pass latest enrollment to template
    }
    return render(request, 'admin/lesson_request_details.html', context)


@login_required
@user_passes_test(is_admin)
def update_request_status(request, request_id, action):
    """
    Update the status of a StudentRequest based on the action.
    Actions can be 'approve', 'reject', or 'pending'.
    """
    # Fetch the lesson request
    lesson_request = get_object_or_404(StudentRequest, id=request_id)

    # Determine the new status based on the action
    if action == 'approve':
        lesson_request.status = 'approved'
        messages.success(request, f"Request {lesson_request.id} has been approved.")
    elif action == 'reject':
        lesson_request.status = 'rejected'
        messages.success(request, f"Request {lesson_request.id} has been rejected.")
    elif action == 'pending':
        lesson_request.status = 'pending'
        messages.success(request, f"Request {lesson_request.id} has been set to pending.")
    else:
        messages.error(request, "Invalid action.")
        return redirect('manage_applications')

    # Save the updated status
    lesson_request.save()

    # Redirect to a relevant page
    return redirect('manage_applications')

@method_decorator(login_required, name='dispatch')
@method_decorator(user_passes_test(is_admin), name='dispatch')
class ManageTickets(View):
    """Manage tickets submitted by users."""

    template_name = 'admin/manage_tickets.html'
    paginate_by = 15

    def get_queryset(self):
        """Retrieve all tickets."""
        return Ticket.objects.all()

    def get(self, request, *args, **kwargs):
        """Display the list of tickets with pagination."""
        tickets = self.get_queryset()
        paginator = Paginator(tickets, self.paginate_by)
        page = request.GET.get('page', 1)

        try:
            ticket_list = paginator.page(page)
        except PageNotAnInteger:
            ticket_list = paginator.page(1)
        except EmptyPage:
            ticket_list = paginator.page(paginator.num_pages)

        context = {
            'tickets': ticket_list,
            'is_paginated': paginator.num_pages > 1,
        }
        return render(request, self.template_name, context)

    def post(self, request):
        """Handle ticket updates (e.g., change status)."""
        ticket_id = request.POST.get('ticket_id')
        action = request.POST.get('action')

        if not ticket_id or not action:
            messages.error(request, "Invalid request.")
            return redirect('manage_tickets')

        ticket = get_object_or_404(Ticket, id=ticket_id)

        if action == 'resolve':
            ticket.status = 'resolved'
            ticket.save()
            messages.success(request, f"Ticket {ticket.title} has been resolved.")
        elif action == 'in_progress':
            ticket.status = 'in_progress'
            ticket.save()
            messages.success(request, f"Ticket {ticket.title} is now in progress.")
        else:
            messages.error(request, "Invalid action. Please try again.")

        return redirect('manage_tickets')

"""
Student View Functions
"""

@method_decorator(login_required, name='dispatch')
@method_decorator(user_passes_test(is_student), name='dispatch')
class SkillListView(PaginatorMixin, View):
   """Display a list of offered skills to student."""
   template_name = 'student/offered_skill_list.html'


   def get_queryset(self, request):
       """Retrieve and filter the list of skills based on query parameters."""
       query = request.GET.get('q', '')
       level = request.GET.get('level', '')
       skills = Skill.objects.all()


       if query:
           skills = skills.filter(language__icontains=query)
       if level:
           skills = skills.filter(level=level)
      
       return skills


   def get(self, request):
       """Display the list of skills with pagination and filtering."""
       skills = self.get_queryset(request)
       paginated_skills = self.paginator_queryset(request, skills)
       context = self.get_paginated_context(paginated_skills, 'skills')
       context['query'] = request.GET.get('q', '')
       context['current_level'] =  request.GET.get('level', '')
       context['levels'] =  SkillLevel.choices
      
       return render(request, self.template_name, context)


@method_decorator(login_required, name='dispatch')
@method_decorator(user_passes_test(is_student), name='dispatch')
class RequestLesson(View):
   """Handle student's course request."""


   template_name = 'student/student_request_form.html'


   def get(self, request, skill_id):
       skill = get_object_or_404(Skill, id=skill_id)
       form = StudentRequestForm()
       return render(request, self.template_name, {'form': form, 'skill': skill})


   def post(self, request, skill_id):
       skill = get_object_or_404(Skill, id=skill_id)
       form = StudentRequestForm(request.POST)
       if form.is_valid():
           # Check if student has already requested the same course
           if StudentRequest.objects.filter(student=request.user, skill=skill).exists():
               messages.error(request, 'You have already requested this course.')
               return redirect('your_requests')
          
           student_request = form.save(commit=False)
           student_request.student = request.user
           student_request.skill = skill
           student_request.save()
           return redirect('your_requests')


       context = { 'skill': skill, 'form': form, }
       return render(request, self.template_name, context)


@method_decorator(login_required, name='dispatch')
@method_decorator(user_passes_test(is_student), name='dispatch')
class YourRequestsView(View):
   template_name = 'student/your_requests.html'


   def get(self, request):
       student_requests = StudentRequest.objects.filter(student=request.user)
       context = {
           'student_requests': student_requests
       }
       return render(request, self.template_name, context)


@method_decorator(login_required, name='dispatch')
@method_decorator(user_passes_test(is_student), name='dispatch')
class DeleteYourRequestView(View):
  def post(self, request, student_request_id):
      student_request = get_object_or_404(StudentRequest, id=student_request_id, student=request.user)
      if  student_request.status == 'pending':
           student_request.delete()
           messages.success(request, 'Your request has been deleted.')
      else:
           messages.error(request, 'You cannot delete this request.')
      return redirect('your_requests')


@method_decorator(login_required, name='dispatch')
@method_decorator(user_passes_test(is_student), name='dispatch')
class YourEnrollmentsView(View):
    template_name = 'student/your_enrollments.html'

    def get(self, request):
        approved_requests = StudentRequest.objects.filter(student=request.user, status='approved')
        enrollments = Enrollment.objects.filter(approved_request__in=approved_requests)

        context = {
            'enrollments': enrollments
        }

        return render(request, self.template_name, context)


class TutorSignUpView(LoginProhibitedMixin, FormView):
    form_class = TutorSignUpForm
    template_name = "tutor_sign_up.html"

    def form_valid(self, form):
        user = form.save()
        return super().form_valid(form)

    def form_invalid(self, form):
        print(form.errors)
        return super().form_invalid(form)

    def get_success_url(self):
        return reverse('tutor_application_success')

class TutorApplicationSuccessView(View):
    def get(self, request, *args, **kwargs):
        return render(request, 'tutor_application_success.html', {
            'home_url': 'http://localhost:8000/'  # This will be the URL for the homepage
        })<|MERGE_RESOLUTION|>--- conflicted
+++ resolved
@@ -257,18 +257,10 @@
 @method_decorator(login_required, name='dispatch')
 @method_decorator(user_passes_test(is_admin), name='dispatch')
 class ManageTutors(PaginatorMixin, View):
-<<<<<<< HEAD
    """Display a list of pending tutor sign-up requests for admin approval."""
    template_name = 'admin/manage_tutors.html'
    
    def get_queryset(self):
-=======
-    """Display a list of pending tutor sign-up requests for admin approval."""
-    template_name = 'admin/manage_tutors.html'
-
-
-    def get_queryset(self):
->>>>>>> aa2427ed
         """Filter for pending tutors."""
         return PendingTutor.objects.filter(is_approved=False)
    
