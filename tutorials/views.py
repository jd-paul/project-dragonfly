from django.conf import settings
from django.contrib import messages
from django.contrib.auth import login, logout
from django.contrib.auth.decorators import login_required, user_passes_test
from django.contrib.auth.mixins import LoginRequiredMixin
from django.core.exceptions import ImproperlyConfigured
from django.shortcuts import redirect, render, get_object_or_404
from django.views import View
from django.views.generic.edit import FormView, UpdateView
from django.urls import reverse
from django.utils.decorators import method_decorator
from tutorials.forms import LogInForm, PasswordForm, UserForm, SignUpForm, TutorSignUpForm, StudentRequestForm
from tutorials.helpers import login_prohibited
<<<<<<< HEAD
from tutorials.models import User
from tutorials.models import UserType, PendingTutor, TutorSkill
=======
from datetime import timedelta, timezone
from tutorials.models import UserType, Skill, SkillLevel, StudentRequest, Invoice
>>>>>>> 90b1aad9
from django.core.exceptions import PermissionDenied
from django.core.paginator import Paginator, EmptyPage, PageNotAnInteger
from django.http import HttpResponse

@login_required
def dashboard(request):
    """Display the current user's dashboard."""
    user = request.user
    template_name = 'dashboard.html'
    return render(request, template_name, {'user': user})

@login_prohibited
def home(request):
    """Display the application's start/home screen."""
    return render(request, 'home.html')

class LoginProhibitedMixin:
    """Mixin that redirects when a user is logged in."""

    redirect_when_logged_in_url = None

    def dispatch(self, *args, **kwargs):
        """Redirect when logged in, or dispatch as normal otherwise."""
        if self.request.user.is_authenticated:
            return self.handle_already_logged_in(*args, **kwargs)
        return super().dispatch(*args, **kwargs)

    def handle_already_logged_in(self, *args, **kwargs):
        url = self.get_redirect_when_logged_in_url()
        return redirect(url)

    def get_redirect_when_logged_in_url(self):
        """Returns the url to redirect to when not logged in."""
        if self.redirect_when_logged_in_url is None:
            raise ImproperlyConfigured(
                "LoginProhibitedMixin requires either a value for "
                "'redirect_when_logged_in_url', or an implementation for "
                "'get_redirect_when_logged_in_url()'."
            )
        else:
            return self.redirect_when_logged_in_url



class LogInView(LoginProhibitedMixin, View):
    """Display login screen and handle user login."""

    http_method_names = ['get', 'post']
    redirect_when_logged_in_url = settings.REDIRECT_URL_WHEN_LOGGED_IN

    def get(self, request):
        """Display log in template."""

        self.next = request.GET.get('next') or ''
        return self.render()

    def post(self, request):
        """Handle log in attempt."""

        form = LogInForm(request.POST)
        self.next = request.POST.get('next') or settings.REDIRECT_URL_WHEN_LOGGED_IN
        user = form.get_user()
        if user is not None:
            login(request, user)
            return redirect(self.next)
        messages.add_message(request, messages.ERROR, "The credentials provided were invalid!")
        return self.render()

    def render(self):
        """Render log in template with blank log in form."""

        form = LogInForm()
        return render(self.request, 'log_in.html', {'form': form, 'next': self.next})


def log_out(request):
    """Log out the current user"""

    logout(request)
    return redirect('home')


class PasswordView(LoginRequiredMixin, FormView):
    """Display password change screen and handle password change requests."""

    template_name = 'password.html'
    form_class = PasswordForm

    def get_form_kwargs(self, **kwargs):
        """Pass the current user to the password change form."""

        kwargs = super().get_form_kwargs(**kwargs)
        kwargs.update({'user': self.request.user})
        return kwargs

    def form_valid(self, form):
        """Handle valid form by saving the new password."""

        form.save()
        login(self.request, self.request.user)
        return super().form_valid(form)

    def get_success_url(self):
        """Redirect the user after successful password change."""

        messages.add_message(self.request, messages.SUCCESS, "Password updated!")
        return reverse('dashboard')


class ProfileUpdateView(LoginRequiredMixin, UpdateView):
    """Display user profile editing screen, and handle profile modifications."""

    model = UserForm
    template_name = "profile.html"
    form_class = UserForm

    def get_object(self):
        """Return the object (user) to be updated."""
        user = self.request.user
        return user

    def get_success_url(self):
        """Return redirect URL after successful update."""
        messages.add_message(self.request, messages.SUCCESS, "Profile updated!")
        return reverse(settings.REDIRECT_URL_WHEN_LOGGED_IN)

class SignUpView(LoginProhibitedMixin, FormView):
    """Display the sign up screen and handle sign ups."""

    form_class = SignUpForm
    template_name = "sign_up.html"
    redirect_when_logged_in_url = settings.REDIRECT_URL_WHEN_LOGGED_IN

    def form_valid(self, form):
        self.object = form.save()
        login(self.request, self.object)
        return super().form_valid(form)

    def get_success_url(self):
        return reverse(settings.REDIRECT_URL_WHEN_LOGGED_IN)


# Helper functions
def is_admin(user):
    if user.user_type == UserType.ADMIN:
        return True
    raise PermissionDenied

def is_student(user):
    if user.user_type == UserType.STUDENT:
        return True
    raise PermissionDenied

# Admin View
@login_required
@user_passes_test(is_admin)
def ManageApplications(request):
    print(f"User: {request.user}, User type: {request.user.user_type}")
    return render(request, 'admin/manage_applications.html')

@method_decorator(login_required, name='dispatch')
@method_decorator(user_passes_test(is_admin), name='dispatch')
class ManageTutors(View):
    """Display a list of pending tutor sign-up requests for admin approval."""
    template_name = 'admin/manage_tutors.html'
    paginate_by = 15

    def get_queryset(self):
        """Filter for tutors."""
        return PendingTutor.objects.filter(is_approved=False)

    def get(self, request, *args, **kwargs):
        """Display the list of tutors with pagination."""
        tutors_by_type = self.get_queryset()
        paginator = Paginator(tutors_by_type, self.paginate_by)
        page = request.GET.get('page', 1)

        try:
            tutors = paginator.page(page)
        except PageNotAnInteger:
            tutors = paginator.page(1)
        except EmptyPage:
            tutors = paginator.page(paginator.num_pages)

        tutor_count = tutors_by_type.count()

        context = {
            'tutors': tutors,
            'is_paginated': paginator.num_pages > 1,
            'tutor_count': tutor_count  # Pass the count to the template
        }
        return render(request, self.template_name, context)

    def post(self, request):
        """Handle approval or rejection of tutor sign-ups."""
        tutor_id = request.POST.get('tutor_id')
        action = request.POST.get('action')
        pending_tutor = get_object_or_404(PendingTutor, id=tutor_id)

        if action == 'approve':
            # Move data from PendingTutor to actual models
            user = pending_tutor.user
            user.is_active = True
            user.save()

            for skill in pending_tutor.skills.all():
                TutorSkill.objects.create(tutor=user, skill=skill, price_per_hour=pending_tutor.price_per_hour)

            pending_tutor.is_approved = True
            pending_tutor.save()
            messages.success(request, f"Tutor {user.get_full_name()} approved.")

        elif action == 'reject':
            # Reject the tutor by deleting the pending application
            pending_tutor.delete()
            messages.success(request, "Tutor request rejected.")

        return redirect('manage_tutors')
<<<<<<< HEAD
def manage_students(request):
    return HttpResponse("Manage Students page coming soon!")

#Student View
=======
>>>>>>> 90b1aad9

@method_decorator(login_required, name='dispatch')
@method_decorator(user_passes_test(is_admin), name='dispatch')
class ManageStudents(View):
    """Display a list of pending student sign-up requests for admin approval."""
    template_name = 'admin/manage_students.html'
    paginate_by = 15

    def get_queryset(self):
        """Retrieve the list of students."""
        return User.objects.filter(user_type=UserType.STUDENT)

    def get(self, request, *args, **kwargs):
        """Display the list of students with pagination."""
        students_by_type = self.get_queryset()
        paginator = Paginator(students_by_type, self.paginate_by)
        page = request.GET.get('page', 1)

        try:
            students = paginator.page(page)
        except PageNotAnInteger:
            students = paginator.page(1)
        except EmptyPage:
            students = paginator.page(paginator.num_pages)

        context = {
            'students': students,
            'is_paginated': paginator.num_pages > 1,
            'student_count': students_by_type.count()  # Pass the count to the template
        }
        return render(request, self.template_name, context)

    def post(self, request, *args, **kwargs):
        """Handle approval or rejection of student sign-ups."""
        student_id = request.POST.get('student_id')
        action = request.POST.get('action')

        if not student_id or not action:
            messages.error(request, "Invalid action or student ID.")
            return redirect('manage_students')

        student = get_object_or_404(User, id=student_id, user_type=UserType.STUDENT)

        if action == 'approve':
            student.is_active = True
            student.save()
            messages.success(request, f"Student {student.get_full_name()} approved.")
        elif action == 'reject':
            student.delete()
            messages.success(request, "Student request rejected.")
        else:
            messages.error(request, "Invalid action provided.")

        return redirect('manage_students')

"""
Student View Functions
"""

@method_decorator(login_required, name='dispatch')
@method_decorator(user_passes_test(is_student), name='dispatch')
class SkillListView(View):
    """Display a list of offered skills to student."""

    template_name = 'student/offered_skill_list.html'
    paginate_by = 10

    def get(self, request):
        query = request.GET.get('q', '')
        level = request.GET.get('level', '')
        skills = Skill.objects.all()

        if query:
            skills = skills.filter(language__icontains=query)
        if level:
            skills = skills.filter(level=level)

        paginator = Paginator(skills, self.paginate_by)
        page = request.GET.get('page', 1)

        try:
            skills_page = paginator.page(page)
        except PageNotAnInteger:
            skills_page = paginator.page(1)
        except EmptyPage:
            skills_page = paginator.page(paginator.num_pages)

        context = {
            'skills': skills_page,
            'query': query,
            'current_level': level,
            'levels': SkillLevel.choices,
            'is_paginated': paginator.num_pages > 1,
        }
        return render(request, self.template_name, context)

@method_decorator(login_required, name='dispatch')
@method_decorator(user_passes_test(is_student), name='dispatch')
class RequestLesson(View):
    """Handle student's course request."""

    template_name = 'student/student_request_form.html'

    def get(self, request, skill_id):
        skill = get_object_or_404(Skill, id=skill_id)
        form = StudentRequestForm()
        return render(request, self.template_name, {'form': form, 'skill': skill})

    def post(self, request, skill_id):
        skill = get_object_or_404(Skill, id=skill_id)
        form = StudentRequestForm(request.POST)
        if form.is_valid():
            # Check if student has already requested the same course
            if StudentRequest.objects.filter(student=request.user, skill=skill).exists():
                messages.error(request, 'You have already requested this course.')
                return redirect('your_requests')
            
            student_request = form.save(commit=False)
            student_request.student = request.user
            student_request.skill = skill
            student_request.save()
            return redirect('your_requests') 

        context = { 'skill': skill, 'form': form, }
        return render(request, self.template_name, context)

@method_decorator(login_required, name='dispatch')
@method_decorator(user_passes_test(is_student), name='dispatch')
class YourRequestsView(View):
    template_name = 'student/your_requests.html'

    def get(self, request):
        
        student_requests = StudentRequest.objects.filter(student=request.user)
        for student_request in student_requests:
            student_request.is_accepted = student_request.enrollments.exists()
        context = {
            'student_requests': student_requests
        }
        return render(request, self.template_name, context)

@method_decorator(login_required, name='dispatch')
@method_decorator(user_passes_test(is_student), name='dispatch')
class DeleteYourRequestView(View):
    def post(self, request, student_request_id):
        student_request = get_object_or_404(StudentRequest, id=student_request_id, student=request.user)
        if not student_request.enrollments.exists():
            student_request.delete()
            messages.success(request, 'Your request has been deleted.')
        else:
            messages.error(request, 'You cannot delete this request as it has been accepted by a tutor.')
        return redirect('your_requests')



class TutorSignUpView(LoginProhibitedMixin, FormView):
    """Display the tutor sign up screen and handle sign ups."""
    
    form_class = TutorSignUpForm
    template_name = "tutor_sign_up.html"
    redirect_when_logged_in_url = settings.REDIRECT_URL_WHEN_LOGGED_IN

    def form_valid(self, form):
        # Save the user and set their type as TUTOR
        user = form.save()
        user.user_type = UserType.TUTOR
        user.save()
        
        # Save the tutor's skill and hourly price in PendingTutor
        skill = form.cleaned_data['skill']  # assuming 'skill' is a field in the form
        price_per_hour = form.cleaned_data['price_per_hour']  # assuming 'price_per_hour' is a field in the form
        PendingTutor.objects.create(user=user, skill=skill, price_per_hour=price_per_hour)
        
        login(self.request, user)
        return super().form_valid(form)

    def get_success_url(self):
        return reverse('tutor_dashboard')  # Redirect to tutor dashboard after successful signup<|MERGE_RESOLUTION|>--- conflicted
+++ resolved
@@ -11,13 +11,9 @@
 from django.utils.decorators import method_decorator
 from tutorials.forms import LogInForm, PasswordForm, UserForm, SignUpForm, TutorSignUpForm, StudentRequestForm
 from tutorials.helpers import login_prohibited
-<<<<<<< HEAD
+from datetime import timedelta, timezone
 from tutorials.models import User
-from tutorials.models import UserType, PendingTutor, TutorSkill
-=======
-from datetime import timedelta, timezone
-from tutorials.models import UserType, Skill, SkillLevel, StudentRequest, Invoice
->>>>>>> 90b1aad9
+from tutorials.models import UserType, Skill, SkillLevel, StudentRequest, Invoice, PendingTutor, TutorSkill
 from django.core.exceptions import PermissionDenied
 from django.core.paginator import Paginator, EmptyPage, PageNotAnInteger
 from django.http import HttpResponse
@@ -236,13 +232,6 @@
             messages.success(request, "Tutor request rejected.")
 
         return redirect('manage_tutors')
-<<<<<<< HEAD
-def manage_students(request):
-    return HttpResponse("Manage Students page coming soon!")
-
-#Student View
-=======
->>>>>>> 90b1aad9
 
 @method_decorator(login_required, name='dispatch')
 @method_decorator(user_passes_test(is_admin), name='dispatch')
