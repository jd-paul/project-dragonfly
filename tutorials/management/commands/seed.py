--- conflicted
+++ resolved
@@ -259,10 +259,7 @@
                         StudentRequest.objects.create(**student_request_data)
                         self.stdout.write(f'Student: {student.username} requested: {skill.language} ({skill.level})')
                 except Exception as e:
-<<<<<<< HEAD
                     self.stdout.write(self.style.ERROR(f'Error creating request for {student.username}: {e}'))
-=======
-                        self.stdout.write(f'Error: {e}')
 
     def create_days(self):
         self.stdout.write('Creating days...')
@@ -270,13 +267,10 @@
         day_names = [
             'Saturday', 'Sunday', 'Monday', 'Tuesday', 'Wednesday', 'Thursday', 'Friday'
         ]
-        
+
         for day_name in day_names:
                 day, created = Day.objects.get_or_create(day_name=day_name)
                 if created:
                     self.stdout.write(f'Created day: {day_name}')
                 else:
-                    self.stdout.write(f'Day already exists: {day_name}')
-
-                
->>>>>>> 58c69cb3
+                    self.stdout.write(f'Day already exists: {day_name}')