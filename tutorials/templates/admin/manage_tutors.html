{% extends 'base_content.html' %}
{% block content %}
<<<<<<< HEAD
<head>
    <style>
        /* Card Styles */
        .card-primary {
            border-left: 5px solid #0092ff;
        }

        .card-success {
            border-left: 5px solid #28a745;
        }

        .card-warning {
            border-left: 5px solid #ffc107;
        }

        .card-danger {
            border-left: 5px solid #e54d56;
        }

        /* Pagination Styling */
        .pagination {
            display: flex;
            justify-content: center;
            align-items: center;
            gap: 10px;
            padding: 0;
        }

        .page-item {
            border-radius: 0.25rem;
            margin: 0;
        }

        .page-link {
            border: 1px solid #0092ff;
            padding: 8px 15px;
            font-size: 14px;
            color: #0092ff;
            background-color: #fff;
            border-radius: 0.25rem;
            text-decoration: none;
            transition: background-color 0.2s ease, color 0.2s ease;
        }

        .page-link:hover,
        .page-link:focus {
            background-color: #0092ff;
            color: white;
            border-color: #0056b3;
        }

        .page-item.active .page-link {
            background-color: #0092ff;
            color: white;
            border-color: #0092ff;
        }

        .page-item.disabled .page-link {
            color: #6c757d;
            background-color: #e0e0e0;
            border-color: #ddd;
        }
    </style>
</head>
=======
>>>>>>> 019e0417

<div class="layout">
    {% include 'partials/sidebar.html' %}

    <div class="content" style="background-color: #F0F0F0;">
        <h2>Manage Pending Tutors</h2>
<<<<<<< HEAD
        <h5 class="h5">{{ user.first_name }} {{ user.last_name }}</h5>

        <!-- Dashboard Cards -->
        <div class="container-fluid" style="padding: 0; margin: 0; padding-bottom: 1.5rem;">
            <div class="row g-1">
                <div class="col-lg-4 col-md-6 col-sm-12 d-flex px-2">
                    <div class="card card-primary shadow-sm py-2 w-100">
                        <div class="card-body">
                            <div class="text-xs font-weight-bold text-primary text-uppercase mb-1">
                                Pending Tutors
                            </div>
                            <div class="h5 mb-0 font-weight-bold text-gray-800">{{ tutor_count }}</div>
                        </div>
                    </div>
                </div>
            </div>
        </div>

        <!-- Tutor Management Table -->
        <div class="container-fluid" style="padding: 0; margin: 0; padding-bottom: 1.5rem;">
            <h3>Pending Tutor Applications</h3>

            <table class="table table-striped">
                <thead>
                    <tr>
                        <th>Name</th>
                        <th>Email</th>
                        <th>Skills</th>
                        <th>Hourly Rate</th>
                        <th>Actions</th>
                    </tr>
                </thead>
                <tbody>
                    {% for tutor in tutors %}
                    <tr>
                        <td>{{ tutor.user.get_full_name }}</td>
                        <td>{{ tutor.user.email }}</td>
                        <td>
                            {% for skill in tutor.skills.all %}
                            <span class="badge badge-info">{{ skill.name }}</span>
                            {% endfor %}
                        </td>
                        <td>{{ tutor.price_per_hour }} USD</td>
                        <td>
                            <form method="post" style="display:inline;">
                                {% csrf_token %}
                                <input type="hidden" name="tutor_id" value="{{ tutor.id }}">
                                <button type="submit" name="action" value="approve" class="btn btn-success btn-sm">
                                    <i class="fas fa-check-circle"></i> Approve
                                </button>
                            </form>
                            <form method="post" style="display:inline;">
                                {% csrf_token %}
                                <input type="hidden" name="tutor_id" value="{{ tutor.id }}">
                                <button type="submit" name="action" value="reject" class="btn btn-danger btn-sm">
                                    <i class="fas fa-times-circle"></i> Reject
                                </button>
                            </form>
                        </td>
                    </tr>
                    {% empty %}
                    <tr>
                        <td colspan="5" class="text-center">No pending tutor applications at the moment.</td>
                    </tr>
                    {% endfor %}
                </tbody>
            </table>

            {% if is_paginated %}
            <nav class="d-flex justify-content-center">
                <ul class="pagination">
                    <li class="page-item {% if not tutors.has_previous %}disabled{% endif %}">
                        <a class="page-link" href="{% if tutors.has_previous %}?page={{ tutors.previous_page_number }}{% else %}#{% endif %}">
                            &laquo; Prev
                        </a>
                    </li>

                    {% for num in tutors.paginator.page_range %}
                        {% if num == 1 or num == tutors.paginator.num_pages or num >= tutors.number|add:"-2" and num <= tutors.number|add:"2" %}
                            {% if tutors.number == num %}
                            <li class="page-item active">
                                <span class="page-link">{{ num }}</span>
                            </li>
                            {% else %}
                            <li class="page-item">
                                <a class="page-link" href="?page={{ num }}">{{ num }}</a>
                            </li>
                            {% endif %}
                        {% elif num == tutors.number|add:"-3" or num == tutors.number|add:"3" %}
                        <li class="page-item disabled">
                            <span class="page-link">…</span>
                        </li>
                        {% endif %}
                    {% endfor %}

                    <li class="page-item {% if not tutors.has_next %}disabled{% endif %}">
                        <a class="page-link" href="{% if tutors.has_next %}?page={{ tutors.next_page_number }}{% else %}#{% endif %}">
                            Next &raquo;
                        </a>
                    </li>
                </ul>
            </nav>
            {% endif %}
        </div>
=======


        <!-- Pending Tutors Table -->
        <div class="container-fluid" style="padding: 0; margin: 0; padding-bottom: 1.5rem;">

            <!-- Display success/error messages -->
            {% if messages %}
                <div class="alert alert-{{ message.tags }} mt-4">
                    {% for message in messages %}
                        <div>{{ message }}</div>
                    {% endfor %}
                </div>
            {% endif %}

            {% if tutors %}
                <div class="table-responsive">
                    <table class="table table-striped table-hover">
                        <thead class="thead-dark">
                            <tr>
                                <th>Name</th>
                                <th>Email</th>
                                <th>Skills</th>
                                <th>Hourly Rate</th>
                                <th>Actions</th>
                            </tr>
                        </thead>
                        <tbody>
                            {% for tutor in tutors %}
                                <tr>
                                    <td>{{ tutor.user.get_full_name }}</td>
                                    <td>{{ tutor.user.email }}</td>
                                    <td>
                                        {% for skill in tutor.skills.all %}
                                            <span class="badge badge-info">{{ skill.name }}</span>
                                        {% endfor %}
                                    </td>
                                    <td>{{ tutor.price_per_hour }} GBP</td>
                                    <td>
                                        <!-- Approve Button -->
                                        <form method="post" style="display:inline;">
                                            {% csrf_token %}
                                            <input type="hidden" name="tutor_id" value="{{ tutor.id }}">
                                            <button type="submit" name="action" value="approve" class="btn btn-success btn-sm">
                                                <i class="fas fa-check-circle"></i> Approve
                                            </button>
                                        </form>
                                        <!-- Reject Button -->
                                        <form method="post" style="display:inline;">
                                            {% csrf_token %}
                                            <input type="hidden" name="tutor_id" value="{{ tutor.id }}">
                                            <button type="submit" name="action" value="reject" class="btn btn-danger btn-sm">
                                                <i class="fas fa-times-circle"></i> Reject
                                            </button>
                                        </form>
                                    </td>
                                </tr>
                            {% endfor %}
                        </tbody>
                    </table>
                </div>
                {% if is_paginated %}
                <nav class="d-flex justify-content-center">
                    <ul class="pagination">
                        <!-- Previous Page Link -->
                        <li class="page-item {% if not tutors.has_previous %}disabled{% endif %}">
                            <a class="page-link"
                            href="{% if tutors.has_previous %}?page={{ tutors.previous_page_number }}{% else %}#{% endif %}">
                                &laquo; Prev
                            </a>
                        </li>

                        <!-- Page Numbers with Ellipsis -->
                        {% for num in tutors.paginator.page_range %}
                            {% if num == 1 or num == tutors.paginator.num_pages or num >= tutors.number|add:"-2" and num <= tutors.number|add:"2" %}
                                {% if tutors.number == num %}
                                    <li class="page-item active">
                                        <span class="page-link">{{ num }}</span>
                                    </li>
                                {% else %}
                                    <li class="page-item">
                                        <a class="page-link" href="?page={{ num }}">{{ num }}</a>
                                    </li>
                                {% endif %}
                            {% elif num == tutors.number|add:"-3" or num == tutors.number|add:"3" %}
                                <li class="page-item disabled">
                                    <span class="page-link">…</span>
                                </li>
                            {% endif %}
                        {% endfor %}

                        <!-- Next Page Link -->
                        <li class="page-item {% if not tutors.has_next %}disabled{% endif %}">
                            <a class="page-link"
                            href="{% if tutors.has_next %}?page={{ tutors.next_page_number }}{% else %}#{% endif %}">
                                Next &raquo;
                            </a>
                        </li>
                    </ul>
                </nav>
            {% endif %}
        {% else %}
          <p>No pending tutor applications at the moment.</p>
        {% endif %}
      </div>
>>>>>>> 019e0417
    </div>
</div>

{% endblock %}<|MERGE_RESOLUTION|>--- conflicted
+++ resolved
@@ -1,6 +1,5 @@
 {% extends 'base_content.html' %}
 {% block content %}
-<<<<<<< HEAD
 <head>
     <style>
         /* Card Styles */
@@ -65,15 +64,12 @@
         }
     </style>
 </head>
-=======
->>>>>>> 019e0417
 
 <div class="layout">
     {% include 'partials/sidebar.html' %}
 
     <div class="content" style="background-color: #F0F0F0;">
         <h2>Manage Pending Tutors</h2>
-<<<<<<< HEAD
         <h5 class="h5">{{ user.first_name }} {{ user.last_name }}</h5>
 
         <!-- Dashboard Cards -->
@@ -178,112 +174,6 @@
             </nav>
             {% endif %}
         </div>
-=======
-
-
-        <!-- Pending Tutors Table -->
-        <div class="container-fluid" style="padding: 0; margin: 0; padding-bottom: 1.5rem;">
-
-            <!-- Display success/error messages -->
-            {% if messages %}
-                <div class="alert alert-{{ message.tags }} mt-4">
-                    {% for message in messages %}
-                        <div>{{ message }}</div>
-                    {% endfor %}
-                </div>
-            {% endif %}
-
-            {% if tutors %}
-                <div class="table-responsive">
-                    <table class="table table-striped table-hover">
-                        <thead class="thead-dark">
-                            <tr>
-                                <th>Name</th>
-                                <th>Email</th>
-                                <th>Skills</th>
-                                <th>Hourly Rate</th>
-                                <th>Actions</th>
-                            </tr>
-                        </thead>
-                        <tbody>
-                            {% for tutor in tutors %}
-                                <tr>
-                                    <td>{{ tutor.user.get_full_name }}</td>
-                                    <td>{{ tutor.user.email }}</td>
-                                    <td>
-                                        {% for skill in tutor.skills.all %}
-                                            <span class="badge badge-info">{{ skill.name }}</span>
-                                        {% endfor %}
-                                    </td>
-                                    <td>{{ tutor.price_per_hour }} GBP</td>
-                                    <td>
-                                        <!-- Approve Button -->
-                                        <form method="post" style="display:inline;">
-                                            {% csrf_token %}
-                                            <input type="hidden" name="tutor_id" value="{{ tutor.id }}">
-                                            <button type="submit" name="action" value="approve" class="btn btn-success btn-sm">
-                                                <i class="fas fa-check-circle"></i> Approve
-                                            </button>
-                                        </form>
-                                        <!-- Reject Button -->
-                                        <form method="post" style="display:inline;">
-                                            {% csrf_token %}
-                                            <input type="hidden" name="tutor_id" value="{{ tutor.id }}">
-                                            <button type="submit" name="action" value="reject" class="btn btn-danger btn-sm">
-                                                <i class="fas fa-times-circle"></i> Reject
-                                            </button>
-                                        </form>
-                                    </td>
-                                </tr>
-                            {% endfor %}
-                        </tbody>
-                    </table>
-                </div>
-                {% if is_paginated %}
-                <nav class="d-flex justify-content-center">
-                    <ul class="pagination">
-                        <!-- Previous Page Link -->
-                        <li class="page-item {% if not tutors.has_previous %}disabled{% endif %}">
-                            <a class="page-link"
-                            href="{% if tutors.has_previous %}?page={{ tutors.previous_page_number }}{% else %}#{% endif %}">
-                                &laquo; Prev
-                            </a>
-                        </li>
-
-                        <!-- Page Numbers with Ellipsis -->
-                        {% for num in tutors.paginator.page_range %}
-                            {% if num == 1 or num == tutors.paginator.num_pages or num >= tutors.number|add:"-2" and num <= tutors.number|add:"2" %}
-                                {% if tutors.number == num %}
-                                    <li class="page-item active">
-                                        <span class="page-link">{{ num }}</span>
-                                    </li>
-                                {% else %}
-                                    <li class="page-item">
-                                        <a class="page-link" href="?page={{ num }}">{{ num }}</a>
-                                    </li>
-                                {% endif %}
-                            {% elif num == tutors.number|add:"-3" or num == tutors.number|add:"3" %}
-                                <li class="page-item disabled">
-                                    <span class="page-link">…</span>
-                                </li>
-                            {% endif %}
-                        {% endfor %}
-
-                        <!-- Next Page Link -->
-                        <li class="page-item {% if not tutors.has_next %}disabled{% endif %}">
-                            <a class="page-link"
-                            href="{% if tutors.has_next %}?page={{ tutors.next_page_number }}{% else %}#{% endif %}">
-                                Next &raquo;
-                            </a>
-                        </li>
-                    </ul>
-                </nav>
-            {% endif %}
-        {% else %}
-          <p>No pending tutor applications at the moment.</p>
-        {% endif %}
-      </div>
->>>>>>> 019e0417
     </div>
 </div>
 
