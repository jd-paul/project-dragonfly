from decimal import Decimal
from django.core.validators import RegexValidator, MinValueValidator, MaxValueValidator
from django.contrib.auth.models import AbstractUser
from django.db import models
from django.utils import timezone
from libgravatar import Gravatar
from django.core.exceptions import ValidationError

class UserType(models.TextChoices):
    TUTOR = 'Tutor', 'Tutor'
    ADMIN = 'Admin', 'Admin'
    STUDENT = 'Student', 'Student'

class User(AbstractUser):
    """Model used for user authentication, and team member related information."""

    username = models.CharField(
        max_length=30,
        unique=True,
        validators=[RegexValidator(
            regex=r'^@\w{3,}$',
            message='Username must start with @ followed by at least three alphanumeric characters (letters, numbers, or underscore).'
        )],
        help_text='Enter a username starting with "@" followed by at least three alphanumeric characters.',
    )

    first_name = models.CharField(max_length=50, blank=False)
    last_name = models.CharField(max_length=50, blank=False)
    email = models.EmailField(unique=True, blank=False)
    created_at = models.DateTimeField(null=True, blank=True, default=timezone.now)
    updated_at = models.DateTimeField(null=True, blank=True, default=timezone.now)

    # Add a field for user type
    user_type = models.CharField(
        max_length=10,
        choices=UserType.choices,
        default=UserType.STUDENT,  # Set a default user type
        help_text='Select the type of user.'
    )

    class Meta:
        """Model options."""
        ordering = ['last_name', 'first_name']

    def full_name(self):
        """Return a string containing the user's full name."""
        return f'{self.first_name} {self.last_name}'

    def gravatar(self, size=120):
        """Return a URL to the user's gravatar."""
        gravatar_object = Gravatar(self.email)
        gravatar_url = gravatar_object.get_image(size=size, default='mp')
        return gravatar_url

    def mini_gravatar(self):
        """Return a URL to a miniature version of the user's gravatar."""
        return self.gravatar(size=60)


class SkillLevel(models.TextChoices):
    BEGINNER = 'Beginner', 'Beginner'
    INTERMEDIATE = 'Intermediate', 'Intermediate'
    ADVANCED = 'Advanced', 'Advanced'


class Skill(models.Model):
    language = models.CharField(max_length=150, blank=False)
    level = models.CharField(max_length=15, choices=SkillLevel.choices)

    class Meta:
        constraints = [
            models.UniqueConstraint(fields=['language', 'level'], name='unique_language_level')
        ]


class TutorSkill(models.Model):
    tutor =  models.ForeignKey(
        User,
        on_delete=models.CASCADE,
        related_name='skills',
        limit_choices_to={'user_type': UserType.TUTOR}
    )
    skill = models.ForeignKey(Skill, on_delete=models.CASCADE, related_name='tutors')
    price_per_hour = models.DecimalField(
        max_digits=6,
        decimal_places=2,
        validators=[MinValueValidator(0)],
        default=0.00,
        help_text='Enter the hourly price for this skill.',
    )

    class Meta:
        constraints = [
            models.UniqueConstraint(fields=['tutor', 'skill'], name='unique_tutor_skill')
        ]


class Term(models.TextChoices):
    SEPTEMBER_CHRISTMAS = 'September-Christmas', 'September-Christmas'
    JANUARY_EASTER = 'January-Easter', 'January-Easter'
    MAY_JULY = 'May-July', 'May-July'


class Frequency(models.TextChoices):
    WEEKLY = 'weekly'
    BI_WEEKLY = 'bi-weekly'


class Day(models.Model):
    day_name = models.CharField(max_length=20)


class StudentRequest(models.Model):
    student = models.ForeignKey(
        User,
        on_delete=models.CASCADE,
        related_name='requests',
        limit_choices_to={'user_type': UserType.STUDENT}
    )
    skill = models.ForeignKey(Skill, on_delete=models.CASCADE, related_name='requests')
    duration = models.IntegerField()
    first_term = models.CharField(max_length=60, choices=Term.choices)
    frequency = models.CharField(max_length=20, choices=Frequency.choices)
    created_at = models.DateTimeField(auto_now_add=True)

class Enrollment(models.Model):
    approved_request = models.ForeignKey(StudentRequest, on_delete=models.CASCADE, related_name='enrollments')
    current_term = models.CharField(max_length=60, choices=Term.choices)
    tutor =models.ForeignKey(
        User,
        on_delete=models.CASCADE,
        related_name='enrollments',
        limit_choices_to={'user_type': UserType.TUTOR}
    )
    week_count = models.IntegerField(validators=[MinValueValidator(1), MaxValueValidator(13)])
    start_time = models.DateTimeField()
    status = models.CharField(max_length=50, choices=[('ongoing', 'Ongoing'), ('terminated', 'Terminated')])
    created_at = models.DateTimeField(auto_now_add=True)
    updated_at =  models.DateTimeField(auto_now=True)


class EnrollmentDays(models.Model):
    day_name =  models.ForeignKey(Day, on_delete=models.CASCADE, related_name='enrollments')
    enrollment = models.ForeignKey(Enrollment, on_delete=models.CASCADE, related_name='days')

    class Meta:
        constraints = [
            models.UniqueConstraint(fields=['day_name', 'enrollment'], name='unique_day_enrollment')
        ]

class Invoice(models.Model):
    enrollment = models.OneToOneField(Enrollment, on_delete=models.CASCADE, related_name='invoice')
    amount = models.DecimalField(max_digits=10, decimal_places=2)
    issued_date = models.DateTimeField()
    payment_status = models.CharField(max_length=50, choices=[('paid', 'Paid'), ('unpaid', 'Unpaid')])
    due_date = models.DateTimeField()

    @property
    def subtotal(self):
        self.week_count = self.enrollment.week_count
        self.frequency = self.enrollment.approved_request.frequency
        self.duration = self.enrollment.approved_request.duration
        self.tutor_skill = self.enrollment.tutor.skills.get(skill=self.enrollment.approved_request.skill)
        self.price_per_hour = self.tutor_skill.price_per_hour
        frequency_map = {
            Frequency.WEEKLY: 1,
            Frequency.BI_WEEKLY: 0.5,
        }
        return Decimal(self.week_count) * Decimal(frequency_map.get(self.frequency)) * Decimal(self.duration/Decimal('60')) * Decimal(self.price_per_hour)

    
    def clean(self):
        super().clean()
        if(self.issued_date >= self.due_date):
            raise ValidationError({'due_date': 'Due date should be after the issued date.'})

    def save(self, *args, **kwargs):
        self.full_clean()
<<<<<<< HEAD
        super().save(*args, **kwargs)
    
class PendingTutor(models.Model):
    """Model to store pending tutor applications before admin approval."""

    user = models.OneToOneField(User, on_delete=models.CASCADE)
    skill = models.ForeignKey(Skill, on_delete=models.CASCADE, related_name='pending_tutors')
    price_per_hour = models.DecimalField(
        max_digits=6,
        decimal_places=2,
        validators=[MinValueValidator(0)],
        default=0.00,
        help_text='Enter the hourly price for this skill.',
    )
    created_at = models.DateTimeField(auto_now_add=True)
    updated_at = models.DateTimeField(auto_now=True)
    is_approved = models.BooleanField(default=False)

    def __str__(self):
        return f"Pending Tutor: {self.user.full_name()}"
=======
        super().save(*args, **kwargs)
>>>>>>> 90b1aad9
<|MERGE_RESOLUTION|>--- conflicted
+++ resolved
@@ -176,7 +176,6 @@
 
     def save(self, *args, **kwargs):
         self.full_clean()
-<<<<<<< HEAD
         super().save(*args, **kwargs)
     
 class PendingTutor(models.Model):
@@ -196,7 +195,4 @@
     is_approved = models.BooleanField(default=False)
 
     def __str__(self):
-        return f"Pending Tutor: {self.user.full_name()}"
-=======
-        super().save(*args, **kwargs)
->>>>>>> 90b1aad9
+        return f"Pending Tutor: {self.user.full_name()}"